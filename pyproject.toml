--- conflicted
+++ resolved
@@ -13,18 +13,11 @@
     "hvplot>=0.11.2",
     "matplotlib>=3.10.0",
     "polars>=1.20.0",
-<<<<<<< HEAD
-=======
     "polars-ts-rs",
     "iprogress>=0.4",
     "loguru>=0.7.3",
     "statsforecast>=2.0.0",
->>>>>>> 7d9e17b9
     "pyarrow>=19.0.0",
-    #"polars-ts-rs",
-    "iprogress>=0.4",
-    "loguru>=0.7.3",
-    "statsforecast>=2.0.0",
 ]
 
 [project.urls]
